--- conflicted
+++ resolved
@@ -53,10 +53,6 @@
         'jinja2>=2.10',
         'jupyter_client==5.3.5.dev1',
         'jupyter_core>=4.4.0',
-<<<<<<< HEAD
-        'jupyter_kernel_gateway==2.4.1.dev4',
-=======
->>>>>>> 9596c792
         'kubernetes>=4.0.0',
         'notebook==5.7.9.dev4',
         'paramiko>=2.1.2',
