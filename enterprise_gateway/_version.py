--- conflicted
+++ resolved
@@ -3,8 +3,4 @@
 # Copyright (c) Jupyter Development Team.
 # Distributed under the terms of the Modified BSD License.
 
-<<<<<<< HEAD
-__version__ = '2.0.1.dev9'
-=======
-__version__ = '2.1.0'
->>>>>>> 9596c792
+__version__ = '2.1.0.dev1'