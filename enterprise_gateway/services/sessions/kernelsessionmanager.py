--- conflicted
+++ resolved
@@ -154,12 +154,8 @@
                     if len(self._sessionsByUser[username]) == 0:
                         self.active_users += 1
                     self._sessionsByUser[username].append(kernel_id)
-<<<<<<< HEAD
                     self._kernelStartTime[kernel_id] = time.time()
-            self.save_sessions()  # persist changes
-=======
             self.save_session(kernel_id)  # persist changes in file/DB etc.
->>>>>>> 9596c792
         finally:
             kernels_lock.release()
 
@@ -221,28 +217,18 @@
         try:
             for kernel_id in kernel_ids:
                 # Prior to removing session, update the per User list
-<<<<<<< HEAD
-                kernel_session = self._sessions[kernel_id]
-                username = kernel_session['username']
-                if username in self._sessionsByUser and kernel_id in self._sessionsByUser[username]:
-                    self.calculate_and_push_kernel_runtime(kernel_id)
-                    self._sessionsByUser[username].remove(kernel_id)
-                    self._kernelStartTime.pop(kernel_id)
-                    if len(self._sessionsByUser[username]) == 0:
-                        self.active_users -= 1
-                self._sessions.pop(kernel_id, None)
-
-            self.save_sessions()  # persist changes
-=======
                 kernel_session = self._sessions.get(kernel_id, None)
                 if kernel_session is not None:
                     username = kernel_session['username']
                     if username in self._sessionsByUser and kernel_id in self._sessionsByUser[username]:
+                        self.calculate_and_push_kernel_runtime(kernel_id)
                         self._sessionsByUser[username].remove(kernel_id)
+                        self._kernelStartTime.pop(kernel_id)
+                        if len(self._sessionsByUser[username]) == 0:
+                            self.active_users -= 1
                     self._sessions.pop(kernel_id, None)
 
             self.delete_sessions(kernel_ids)
->>>>>>> 9596c792
         finally:
             kernels_lock.release()
 
